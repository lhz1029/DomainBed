# Copyright (c) Facebook, Inc. and its affiliates. All Rights Reserved

import os
import torch
from easydict import EasyDict as edict
import json
import pandas as pd
import numpy as np
import cv2
from PIL import Image, ImageFile
from torchvision import transforms
import torchvision.datasets.folder
from torch.utils.data import TensorDataset, Dataset
from torchvision.datasets import MNIST, ImageFolder
from torchvision.transforms.functional import rotate
from .utils import transform, GetTransforms

ImageFile.LOAD_TRUNCATED_IMAGES = True

DATASETS = [
    # Debug
    "Debug28",
    "Debug224",
    # Small images
    "ColoredMNIST",
    "RotatedMNIST",
    # Big images
    "VLCS",
    "PACS",
    "OfficeHome",
    "TerraIncognita",
    "DomainNet",
    "SVIRO",
    'chestXR'
]

all_diseases = ['Atelectasis', 'Cardiomegaly', 'Consolidation', 'Edema', 'Pneumonia']
diseases = ['Pneumonia']
csv_path = '/scratch/wz727/chestXR/data/labels/'

class MultipleDomainDataset:
    N_STEPS = 5001  # Default, subclasses may override
    CHECKPOINT_FREQ = 100  # Default, subclasses may override
    N_WORKERS = 8  # Default, subclasses may override
    ENVIRONMENTS = None  # Subclasses should override
    INPUT_SHAPE = None  # Subclasses should override

    def __getitem__(self, index):
        return self.datasets[index]

    def __len__(self):
        return len(self.datasets)


class ChestDataset(Dataset):
    def __len__(self):
        return self._num_image

    def __getitem__(self, idx):
        image = cv2.imread(self._image_paths[idx], 0)
        try:
            image = Image.fromarray(image)
        except:
            raise Exception('None image path: {}'.format(self._image_paths[idx]))
        if self._mode == 'train':
            image = GetTransforms(image, type=self.cfg.use_transforms_type)
        image = np.array(image)
        image = transform(image, self.cfg)
        labels = np.array([self._labels[idx][-1]]).astype(np.float32)

        path = self._image_paths[idx]
        if self._mode == 'train' or self._mode == 'val' or self._mode == 'test':
            return (image, labels)
        elif self._mode == 'output':
            return (image, path)
        else:
            raise Exception('Unknown mode : {}'.format(self._mode))


class CheXpertDataset(ChestDataset):
    def __init__(self, label_path, cfg='configs/chexpert_config.json', mode='train', upsample=True):
        with open(cfg) as f:
            self.cfg = edict(json.load(f))
        self._label_header = None
        self._image_paths = []
        self._labels = []
        self._mode = mode
        self.dict = [{'1.0': True, '': False, '0.0': False, '-1.0': False},
                     {'1.0': True, '': False, '0.0': False, '-1.0': True}, ]
        self._data_path = label_path.rsplit('/', 2)[0]
        label_path = csv_path + 'chexpert_{}.csv'.format(mode)
        with open(label_path) as f:
            header = f.readline().strip('\n').split(',')
            self._label_header = np.array([
                header[7],
                header[10],
                header[11],
                header[12],
                header[13]])
            self._idx = np.array([all_diseases.index(d) for d in diseases])
            for line in f:
                labels = []
                fields = line.strip('\n').split(',')
                image_path = self._data_path + '/' + fields[0]
                for index, value in enumerate(fields[5:]):
                    if index == 5 or index == 8:
                        labels.append(self.dict[1].get(value))
                    elif index == 2 or index == 6 or index == 7:
                        labels.append(self.dict[0].get(value))
                labels = np.array(list(map(int, labels)))[np.argsort(self._label_header)]
                self._image_paths.append(image_path)
                assert os.path.exists(image_path), image_path
                self._labels.append(labels)
<<<<<<< HEAD
        self._image_paths = np.array(self._image_paths)
        self._labels = np.array(self._labels)
        if self._mode == 'train':
            ratio = (len(self._labels) - self._labels.sum(axis=0)) // self._labels.sum(axis=0) - 1
            ratio = ratio[self._idx][0]
            pos_idx = np.where(self._labels[:, self._idx] == 1)[0]
            if ratio >= 1:
                up_idx = np.concatenate((np.arange(len(self._labels)), np.repeat(pos_idx, ratio)))
                self._image_paths = self._image_paths[up_idx]
                self._labels = self._labels[up_idx]
        self._labels = self._labels[:, self._idx]
=======
                if self._mode == 'train' and labels[-1] == 1 and upsample:
                    for i in range(30):
                        self._image_paths.append(image_path)
                        self._labels.append(labels)
>>>>>>> 8571cb59
        self._num_image = len(self._image_paths)


class MimicCXRDataset(ChestDataset):
    def __init__(self, label_path, cfg='configs/mimic_config.json', mode='train', upsample=True):
        with open(cfg) as f:
            self.cfg = edict(json.load(f))
        self._label_header = None
        self._image_paths = []
        self._labels = []
        self._mode = mode
        self.dict = [{'1.0': True, '': False, '0.0': False, '-1.0': False},
                     {'1.0': True, '': False, '0.0': False, '-1.0': True}, ]
        self._data_path = ""
        label_path = csv_path + 'mimic_{}.csv'.format(mode)
        print(label_path)
        with open(label_path) as f:
            header = f.readline().strip('\n').split(',')
            self._label_header = np.array([
                header[2],
                header[3],
                header[4],
                header[5],
                header[13]])
            for line in f:
                labels = []
                fields = line.strip('\n').split(',')
                subject_id, study_id, dicom_id, split = fields[0], fields[1], fields[-3], fields[-1]
                # if split != mode:
                #     continue
                if dicom_id == '':
                    continue
                if int(subject_id[:2]) < 15:
                    self._data_path = '/mimic-cxr_1'
                else:
                    self._data_path = '/mimic-cxr_2'
                image_path = self._data_path + '/p' + subject_id[:2] + '/p' + subject_id + \
                             '/s' + study_id + '/' + dicom_id + '.jpg'
                for index, value in enumerate(fields[2:]):
                    if index == 3 or index == 0:
                        labels.append(self.dict[1].get(value))
                    elif index == 1 or index == 2 or index == 11:
                        labels.append(self.dict[0].get(value))
                labels = np.array(list(map(int, labels)))[np.argsort(self._label_header)]
                self._image_paths.append(image_path)
                assert os.path.exists(image_path), image_path
                self._labels.append(labels)
<<<<<<< HEAD
        self._image_paths = np.array(self._image_paths)
        self._labels = np.array(self._labels)
        if self._mode == 'train':
            ratio = (len(self._labels) - self._labels.sum(axis=0)) // self._labels.sum(axis=0) - 1
            ratio = ratio[self._idx][0]
            pos_idx = np.where(self._labels[:, self._idx] == 1)[0]
            if ratio >= 1:
                up_idx = np.concatenate((np.arange(len(self._labels)), np.repeat(pos_idx, ratio)))
                self._image_paths = self._image_paths[up_idx]
                self._labels = self._labels[up_idx]
        self._labels = self._labels[:, self._idx]
=======
                if self._mode == 'train' and labels[-1] == 1 and upsample:
                    for i in range(12):
                        self._image_paths.append(image_path)
                        self._labels.append(labels)
>>>>>>> 8571cb59
        self._num_image = len(self._image_paths)


class ChestXR8Dataset(ChestDataset):
    def __init__(self, label_path, cfg='configs/chestxray8_config.json', mode='train', upsample=True):
        def get_labels(label_strs):
            all_labels = []
            for label in label_strs:
                labels_split = label.split('|')
                label_final = [d in labels_split for d in diseases]
                all_labels.append(label_final)
            return all_labels

        self._data_path = label_path.rsplit('/', 1)[0]
        self._mode = mode
        with open(cfg) as f:
            self.cfg = edict(json.load(f))
        label_path = csv_path + 'chestxray8_{}.csv'.format(mode)
        labels = pd.read_csv(label_path)
        labels = labels[labels['Finding Labels'].str.contains('|'.join(diseases + ['No Finding']))]
        if self._mode == 'train' and upsample:
            labels_neg = labels[labels['Finding Labels'].str.contains('No Finding')]
            labels_pos = labels[~labels['Finding Labels'].str.contains('No Finding')]
            upweight_ratio = len(labels_neg)/len(labels_pos)
            labels_pos = labels_pos.loc[labels_pos.index.repeat(upweight_ratio)]
            labels = pd.concat([labels_neg, labels_pos])
        self._image_paths = [os.path.join(self._data_path, 'images', name) for name in labels['Image Index'].values]
        self._labels = get_labels(labels['Finding Labels'].values)
        self._num_image = len(self._image_paths)
        # assert len(
            # self._image_paths) == self._num_image, f"Paths and labels misaligned: {(len(self._image_paths), self._num_image)}"


class PadChestDataset(ChestDataset):
    def __init__(self, label_path, cfg='configs/padchest_config.json', mode='train', upsample=True):
        def get_labels(label_strs):
            all_labels = []
            for label in label_strs:
                label_final = [d.lower() in label for d in diseases]
                all_labels.append(label_final)
            return all_labels

        self._data_path = label_path.rsplit('/', 1)[0]
        self._mode = mode
        with open(cfg) as f:
            self.cfg = edict(json.load(f))
        label_path = csv_path + 'padchest_{}.csv'.format(mode)
        labels = pd.read_csv(label_path)
        positions = ['AP', 'PA', 'ANTEROPOSTERIOR', 'POSTEROANTERIOR']
        labels = labels[
            pd.notnull(labels['ViewPosition_DICOM']) & labels['ViewPosition_DICOM'].str.match('|'.join(positions))]
        labels = labels[pd.notnull(labels['Labels']) & labels['Labels'].str.contains(
            '|'.join([d.lower() for d in diseases] + ['normal']))]
        if self._mode == 'train' and upsample:
            labels_neg = labels[labels['Labels'].str.contains('normal')]
            labels_pos = labels[~labels['Labels'].str.contains('normal')]
            upweight_ratio = len(labels_neg)/len(labels_pos)
            labels_pos = labels_pos.loc[labels_pos.index.repeat(upweight_ratio)]
            labels = pd.concat([labels_neg, labels_pos])
        self._image_paths = [os.path.join(self._data_path, name) for name in labels['ImageID'].values]
        self._labels = get_labels(labels['Labels'].values)
        self._num_image = len(self._image_paths)
        # assert len(
            # self._image_paths) == self._num_image, f"Paths and labels misaligned: {(len(self._image_paths), self._num_image)}"


class chestXR(MultipleDomainDataset):
    ENVIRONMENTS = ['mimic-cxr', 'chexpert', 'chestxr8', 'padchest']
    N_STEPS = 100000  # Default, subclasses may override
    CHECKPOINT_FREQ = 5000  # Default, subclasses may override
    N_WORKERS = 4
    def __init__(self, root, test_envs, mode, hparams):
        super().__init__()
        # paths = ['/beegfs/wz727/mimic-cxr',
        #          '/scratch/wz727/chest_XR/chest_XR/data/CheXpert',
        #          '/scratch/wz727/chest_XR/chest_XR/data/chestxray8',
        #          '/scratch/lhz209/padchest']
        paths = ['/scratch/wz727/chestXR/data/mimic-cxr', '', '/chestxray8', '/padchest']
        self.datasets = []
        for i, environment in enumerate(chestXR.ENVIRONMENTS):
            print(environment)
            path = os.path.join(root, environment)
            if environment == 'mimic-cxr':
                env_dataset = MimicCXRDataset(paths[i] + '/train_sub.csv', mode=mode, upsample=hparams['upsample'])
            elif environment == 'chexpert':
                env_dataset = CheXpertDataset(paths[i] + '/CheXpert-v1.0/train_sub.csv', mode=mode, upsample=hparams['upsample'])
            elif environment == 'chestxr8':
                env_dataset = ChestXR8Dataset(paths[i] + '/Data_Entry_2017_v2020.csv', mode=mode, upsample=hparams['upsample'])
            elif environment == 'padchest':
                env_dataset = PadChestDataset(paths[i] + '/padchest_labels.csv', mode=mode, upsample=hparams['upsample'])
            else:
                raise Exception('Unknown environments')
            if mode != 'train':
                env_dataset.cfg.use_transforms_type = 'None'

            self.datasets.append(env_dataset)

        self.input_shape = (3, 512, 512,)
        self.num_classes = 1


def get_dataset_class(dataset_name):
    """Return the dataset class with the given name."""
    if dataset_name not in globals():
        raise NotImplementedError("Dataset not found: {}".format(dataset_name))
    return globals()[dataset_name]


def num_environments(dataset_name):
    return len(get_dataset_class(dataset_name).ENVIRONMENTS)



class Debug(MultipleDomainDataset):
    def __init__(self, root, test_envs, hparams):
        super().__init__()
        self.input_shape = self.INPUT_SHAPE
        self.num_classes = 2
        self.datasets = []
        for _ in [0, 1, 2]:
            self.datasets.append(
                TensorDataset(
                    torch.randn(16, *self.INPUT_SHAPE),
                    torch.randint(0, self.num_classes, (16,))
                )
            )


class Debug28(Debug):
    INPUT_SHAPE = (3, 28, 28)
    ENVIRONMENTS = ['0', '1', '2']


# class Debug224(Debug):
#     INPUT_SHAPE = (3, 224, 224)
#     ENVIRONMENTS = ['0', '1', '2']
#
#
# class MultipleEnvironmentMNIST(MultipleDomainDataset):
#     def __init__(self, root, environments, dataset_transform, input_shape,
#                  num_classes):
#         super().__init__()
#         if root is None:
#             raise ValueError('Data directory not specified!')
#
#         original_dataset_tr = MNIST(root, train=True, download=True)
#         original_dataset_te = MNIST(root, train=False, download=True)
#
#         original_images = torch.cat((original_dataset_tr.data,
#                                      original_dataset_te.data))
#
#         original_labels = torch.cat((original_dataset_tr.targets,
#                                      original_dataset_te.targets))
#
#         shuffle = torch.randperm(len(original_images))
#
#         original_images = original_images[shuffle]
#         original_labels = original_labels[shuffle]
#
#         self.datasets = []
#
#         for i in range(len(environments)):
#             images = original_images[i::len(environments)]
#             labels = original_labels[i::len(environments)]
#             self.datasets.append(dataset_transform(images, labels, environments[i]))
#
#         self.input_shape = input_shape
#         self.num_classes = num_classes
#
#
# class ColoredMNIST(MultipleEnvironmentMNIST):
#     ENVIRONMENTS = ['+90%', '+80%', '-90%']
#
#     def __init__(self, root, test_envs, hparams):
#         super(ColoredMNIST, self).__init__(root, [0.1, 0.2, 0.9],
#                                            self.color_dataset, (2, 28, 28,), 2)
#
#         self.input_shape = (2, 28, 28,)
#         self.num_classes = 2
#
#     def color_dataset(self, images, labels, environment):
#         # # Subsample 2x for computational convenience
#         # images = images.reshape((-1, 28, 28))[:, ::2, ::2]
#         # Assign a binary label based on the digit
#         labels = (labels < 5).float()
#         # Flip label with probability 0.25
#         labels = self.torch_xor_(labels,
#                                  self.torch_bernoulli_(0.25, len(labels)))
#
#         # Assign a color based on the label; flip the color with probability e
#         colors = self.torch_xor_(labels,
#                                  self.torch_bernoulli_(environment,
#                                                        len(labels)))
#         images = torch.stack([images, images], dim=1)
#         # Apply the color to the image by zeroing out the other color channel
#         images[torch.tensor(range(len(images))), (
#                                                          1 - colors).long(), :, :] *= 0
#
#         x = images.float().div_(255.0)
#         y = labels.view(-1).long()
#
#         return TensorDataset(x, y)
#
#     def torch_bernoulli_(self, p, size):
#         return (torch.rand(size) < p).float()
#
#     def torch_xor_(self, a, b):
#         return (a - b).abs()
#
#
# class RotatedMNIST(MultipleEnvironmentMNIST):
#     ENVIRONMENTS = ['0', '15', '30', '45', '60', '75']
#
#     def __init__(self, root, test_envs, hparams):
#         super(RotatedMNIST, self).__init__(root, [0, 15, 30, 45, 60, 75],
#                                            self.rotate_dataset, (1, 28, 28,), 10)
#
#     def rotate_dataset(self, images, labels, angle):
#         rotation = transforms.Compose([
#             transforms.ToPILImage(),
#             transforms.Lambda(lambda x: rotate(x, angle, fill=(0,),
#                                                resample=Image.BICUBIC)),
#             transforms.ToTensor()])
#
#         x = torch.zeros(len(images), 1, 28, 28)
#         for i in range(len(images)):
#             x[i] = rotation(images[i])
#
#         y = labels.view(-1)
#
#         return TensorDataset(x, y)
#
#
# class MultipleEnvironmentImageFolder(MultipleDomainDataset):
#     def __init__(self, root, test_envs, augment, hparams):
#         super().__init__()
#         environments = [f.name for f in os.scandir(root) if f.is_dir()]
#         environments = sorted(environments)
#
#         transform = transforms.Compose([
#             transforms.Resize((224, 224)),
#             transforms.ToTensor(),
#             transforms.Normalize(
#                 mean=[0.485, 0.456, 0.406], std=[0.229, 0.224, 0.225])
#         ])
#
#         augment_transform = transforms.Compose([
#             # transforms.Resize((224,224)),
#             transforms.RandomResizedCrop(224, scale=(0.7, 1.0)),
#             transforms.RandomHorizontalFlip(),
#             transforms.ColorJitter(0.3, 0.3, 0.3, 0.3),
#             transforms.RandomGrayscale(),
#             transforms.ToTensor(),
#             transforms.Normalize(
#                 mean=[0.485, 0.456, 0.406], std=[0.229, 0.224, 0.225]),
#         ])
#
#         self.datasets = []
#         for i, environment in enumerate(environments):
#
#             if augment and (i not in test_envs):
#                 env_transform = augment_transform
#             else:
#                 env_transform = transform
#
#             path = os.path.join(root, environment)
#             env_dataset = ImageFolder(path,
#                                       transform=env_transform)
#
#             self.datasets.append(env_dataset)
#
#         self.input_shape = (3, 224, 224,)
#         self.num_classes = len(self.datasets[-1].classes)
#
#
# class VLCS(MultipleEnvironmentImageFolder):
#     CHECKPOINT_FREQ = 300
#     ENVIRONMENTS = ["C", "L", "S", "V"]
#
#     def __init__(self, root, test_envs, hparams):
#         self.dir = os.path.join(root, "VLCS/")
#         super().__init__(self.dir, test_envs, hparams['data_augmentation'], hparams)
#
#
# class PACS(MultipleEnvironmentImageFolder):
#     CHECKPOINT_FREQ = 300
#     ENVIRONMENTS = ["A", "C", "P", "S"]
#
#     def __init__(self, root, test_envs, hparams):
#         self.dir = os.path.join(root, "PACS/")
#         super().__init__(self.dir, test_envs, hparams['data_augmentation'], hparams)
#
#
# class DomainNet(MultipleEnvironmentImageFolder):
#     CHECKPOINT_FREQ = 1000
#     ENVIRONMENTS = ["clip", "info", "paint", "quick", "real", "sketch"]
#
#     def __init__(self, root, test_envs, hparams):
#         self.dir = os.path.join(root, "domain_net/")
#         super().__init__(self.dir, test_envs, hparams['data_augmentation'], hparams)
#
#
# class OfficeHome(MultipleEnvironmentImageFolder):
#     CHECKPOINT_FREQ = 300
#     ENVIRONMENTS = ["A", "C", "P", "R"]
#
#     def __init__(self, root, test_envs, hparams):
#         self.dir = os.path.join(root, "office_home/")
#         super().__init__(self.dir, test_envs, hparams['data_augmentation'], hparams)
#
#
# class TerraIncognita(MultipleEnvironmentImageFolder):
#     CHECKPOINT_FREQ = 300
#     ENVIRONMENTS = ["L100", "L38", "L43", "L46"]
#
#     def __init__(self, root, test_envs, hparams):
#         self.dir = os.path.join(root, "terra_incognita/")
#         super().__init__(self.dir, test_envs, hparams['data_augmentation'], hparams)
#
#
# class SVIRO(MultipleEnvironmentImageFolder):
#     CHECKPOINT_FREQ = 300
#     ENVIRONMENT_NAMES = ["aclass", "escape", "hilux", "i3", "lexus", "tesla", "tiguan", "tucson", "x5", "zoe"]
#
#     def __init__(self, root, test_envs, hparams):
#         self.dir = os.path.join(root, "sviro/")
#         super().__init__(self.dir, test_envs, hparams['data_augmentation'], hparams)


# class chestXR(MultipleEnvironmentImageFolder):
#     CHECKPOINT_FREQ = 1000
#     ENVIRONMENTS = ['mimic-cxr', 'chexpert', 'chestxr8', 'padchest']
#     def __init__(self, root, test_envs, hparams):
#         self.dir = ['/beegfs/wz727/mimic-cxr',
#                     '/scratch/wz727/chest_XR/chest_XR/data/CheXpert',
#                     '/scratch/wz727/chest_XR/chest_XR/data/chestxray8',
#                     '/scratch/wz727/chest_XR/chest_XR/data/PadChest']
#         super().__init__(self.dir, test_envs, hparams['data_augmentation'], hparams)


<|MERGE_RESOLUTION|>--- conflicted
+++ resolved
@@ -104,17 +104,16 @@
                 image_path = self._data_path + '/' + fields[0]
                 for index, value in enumerate(fields[5:]):
                     if index == 5 or index == 8:
-                        labels.append(self.dict[1].get(value))
+                labels.append(self.dict[1].get(value))
                     elif index == 2 or index == 6 or index == 7:
                         labels.append(self.dict[0].get(value))
                 labels = np.array(list(map(int, labels)))[np.argsort(self._label_header)]
                 self._image_paths.append(image_path)
                 assert os.path.exists(image_path), image_path
                 self._labels.append(labels)
-<<<<<<< HEAD
         self._image_paths = np.array(self._image_paths)
         self._labels = np.array(self._labels)
-        if self._mode == 'train':
+        if self._mode == 'train' and upsample:
             ratio = (len(self._labels) - self._labels.sum(axis=0)) // self._labels.sum(axis=0) - 1
             ratio = ratio[self._idx][0]
             pos_idx = np.where(self._labels[:, self._idx] == 1)[0]
@@ -123,12 +122,6 @@
                 self._image_paths = self._image_paths[up_idx]
                 self._labels = self._labels[up_idx]
         self._labels = self._labels[:, self._idx]
-=======
-                if self._mode == 'train' and labels[-1] == 1 and upsample:
-                    for i in range(30):
-                        self._image_paths.append(image_path)
-                        self._labels.append(labels)
->>>>>>> 8571cb59
         self._num_image = len(self._image_paths)
 
 
@@ -176,10 +169,9 @@
                 self._image_paths.append(image_path)
                 assert os.path.exists(image_path), image_path
                 self._labels.append(labels)
-<<<<<<< HEAD
         self._image_paths = np.array(self._image_paths)
         self._labels = np.array(self._labels)
-        if self._mode == 'train':
+        if self._mode == 'train' and upsample:
             ratio = (len(self._labels) - self._labels.sum(axis=0)) // self._labels.sum(axis=0) - 1
             ratio = ratio[self._idx][0]
             pos_idx = np.where(self._labels[:, self._idx] == 1)[0]
@@ -188,12 +180,6 @@
                 self._image_paths = self._image_paths[up_idx]
                 self._labels = self._labels[up_idx]
         self._labels = self._labels[:, self._idx]
-=======
-                if self._mode == 'train' and labels[-1] == 1 and upsample:
-                    for i in range(12):
-                        self._image_paths.append(image_path)
-                        self._labels.append(labels)
->>>>>>> 8571cb59
         self._num_image = len(self._image_paths)
 
 
